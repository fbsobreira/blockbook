package coins

import (
	"blockbook/bchain"
	"blockbook/bchain/coins/btc"
	"blockbook/bchain/coins/zec"
	"blockbook/common"
	"encoding/json"
	"fmt"
	"io/ioutil"
	"reflect"
	"time"

	"github.com/juju/errors"
)

type blockChainFactory func(config json.RawMessage, pushHandler func(*bchain.MQMessage), metrics *common.Metrics) (bchain.BlockChain, error)

var blockChainFactories = make(map[string]blockChainFactory)

func init() {
	blockChainFactories["btc"] = btc.NewBitcoinRPC
	blockChainFactories["btc-testnet"] = btc.NewBitcoinRPC
	blockChainFactories["zec"] = zec.NewZCashRPC
}

// NewBlockChain creates bchain.BlockChain of type defined by parameter coin
func NewBlockChain(coin string, configfile string, pushHandler func(*bchain.MQMessage), metrics *common.Metrics) (bchain.BlockChain, error) {
	bcf, ok := blockChainFactories[coin]
	if !ok {
		return nil, errors.New(fmt.Sprint("Unsupported coin ", coin, ". Must be one of ", reflect.ValueOf(blockChainFactories).MapKeys()))
	}
	data, err := ioutil.ReadFile(configfile)
	if err != nil {
		return nil, errors.Annotatef(err, "Error reading file %v", configfile)
	}
	var config json.RawMessage
	err = json.Unmarshal(data, &config)
	if err != nil {
		return nil, errors.Annotatef(err, "Error parsing file %v", configfile)
	}
	bc, err := bcf(config, pushHandler, metrics)
	if err != nil {
		return nil, err
	}
<<<<<<< HEAD
	return &blockChainWithMetrics{b: bc, m: metrics}, nil
}

type blockChainWithMetrics struct {
	b bchain.BlockChain
	m *common.Metrics
}

func (c *blockChainWithMetrics) observeRPCLatency(method string, start time.Time, err error) {
	c.m.RPCLatency.With(common.Labels{"method": method, "error": err.Error()}).Observe(float64(time.Since(start)) / 1e6) // in milliseconds
}

func (c *blockChainWithMetrics) Shutdown() error {
	return c.b.Shutdown()
}

func (c *blockChainWithMetrics) IsTestnet() bool {
	return c.b.IsTestnet()
}

func (c *blockChainWithMetrics) GetNetworkName() string {
	return c.b.GetNetworkName()
}

func (c *blockChainWithMetrics) GetBestBlockHash() (v string, err error) {
	defer func(s time.Time) { c.observeRPCLatency("GetBestBlockHash", s, err) }(time.Now())
	return c.b.GetBestBlockHash()
}

func (c *blockChainWithMetrics) GetBestBlockHeight() (v uint32, err error) {
	defer func(s time.Time) { c.observeRPCLatency("GetBestBlockHeight", s, err) }(time.Now())
	return c.b.GetBestBlockHeight()
}

func (c *blockChainWithMetrics) GetBlockHash(height uint32) (v string, err error) {
	defer func(s time.Time) { c.observeRPCLatency("GetBlockHash", s, err) }(time.Now())
	return c.b.GetBlockHash(height)
}

func (c *blockChainWithMetrics) GetBlockHeader(hash string) (v *bchain.BlockHeader, err error) {
	defer func(s time.Time) { c.observeRPCLatency("GetBlockHeader", s, err) }(time.Now())
	return c.b.GetBlockHeader(hash)
}

func (c *blockChainWithMetrics) GetBlock(hash string, height uint32) (v *bchain.Block, err error) {
	defer func(s time.Time) { c.observeRPCLatency("GetBlock", s, err) }(time.Now())
	return c.b.GetBlock(hash, height)
}

func (c *blockChainWithMetrics) GetMempool() (v []string, err error) {
	defer func(s time.Time) { c.observeRPCLatency("GetMempool", s, err) }(time.Now())
	return c.b.GetMempool()
}

func (c *blockChainWithMetrics) GetTransaction(txid string) (v *bchain.Tx, err error) {
	defer func(s time.Time) { c.observeRPCLatency("GetTransaction", s, err) }(time.Now())
	return c.b.GetTransaction(txid)
}

func (c *blockChainWithMetrics) EstimateSmartFee(blocks int, conservative bool) (v float64, err error) {
	defer func(s time.Time) { c.observeRPCLatency("EstimateSmartFee", s, err) }(time.Now())
	return c.b.EstimateSmartFee(blocks, conservative)
}

func (c *blockChainWithMetrics) SendRawTransaction(tx string) (v string, err error) {
	defer func(s time.Time) { c.observeRPCLatency("SendRawTransaction", s, err) }(time.Now())
	return c.b.SendRawTransaction(tx)
}

func (c *blockChainWithMetrics) ResyncMempool(onNewTxAddr func(txid string, addr string)) (err error) {
	defer func(s time.Time) { c.observeRPCLatency("ResyncMempool", s, err) }(time.Now())
	return c.b.ResyncMempool(onNewTxAddr)
}

func (c *blockChainWithMetrics) GetMempoolTransactions(address string) (v []string, err error) {
	defer func(s time.Time) { c.observeRPCLatency("GetMempoolTransactions", s, err) }(time.Now())
	return c.b.GetMempoolTransactions(address)
}

func (c *blockChainWithMetrics) GetMempoolSpentOutput(outputTxid string, vout uint32) (v string) {
	return c.b.GetMempoolSpentOutput(outputTxid, vout)
}

func (c *blockChainWithMetrics) GetMempoolEntry(txid string) (v *bchain.MempoolEntry, err error) {
	defer func(s time.Time) { c.observeRPCLatency("GetMempoolEntry", s, err) }(time.Now())
	return c.b.GetMempoolEntry(txid)
}

func (c *blockChainWithMetrics) GetChainParser() bchain.BlockChainParser {
	return c.b.GetChainParser()
=======
	bc.Initialize(bchain.NewMempool(bc, metrics))
	return bc, nil
>>>>>>> a9effbe8
}<|MERGE_RESOLUTION|>--- conflicted
+++ resolved
@@ -43,7 +43,7 @@
 	if err != nil {
 		return nil, err
 	}
-<<<<<<< HEAD
+	bc.Initialize(bchain.NewMempool(bc, metrics))
 	return &blockChainWithMetrics{b: bc, m: metrics}, nil
 }
 
@@ -54,6 +54,10 @@
 
 func (c *blockChainWithMetrics) observeRPCLatency(method string, start time.Time, err error) {
 	c.m.RPCLatency.With(common.Labels{"method": method, "error": err.Error()}).Observe(float64(time.Since(start)) / 1e6) // in milliseconds
+}
+
+func (c *blockChainWithMetrics) Initialize(mempool *bchain.Mempool) error {
+	return c.b.Initialize(mempool)
 }
 
 func (c *blockChainWithMetrics) Shutdown() error {
@@ -134,8 +138,4 @@
 
 func (c *blockChainWithMetrics) GetChainParser() bchain.BlockChainParser {
 	return c.b.GetChainParser()
-=======
-	bc.Initialize(bchain.NewMempool(bc, metrics))
-	return bc, nil
->>>>>>> a9effbe8
 }